--- conflicted
+++ resolved
@@ -227,15 +227,12 @@
 			rerender();
 
 			expect(scratch.textContent).to.equal('2');
-<<<<<<< HEAD
-=======
 
 			// The inner sCU should return false on second render because
 			// it was not enqueued via forceUpdate
 			updateOuter();
 			rerender();
 			expect(scratch.textContent).to.equal('2');
->>>>>>> cd644505
 		});
 
 		it('should be passed next props and state', () => {
