import { createElement as h, render, Component, createContext } from '../../src/index';
import { setupScratch, teardown } from '../_util/helpers';
import { Fragment } from '../../src';

/** @jsx h */

describe('createContext', () => {
	let scratch;

	beforeEach(() => {
		scratch = setupScratch();
	});

	afterEach(() => {
		teardown(scratch);
	});

	it('should pass context to a consumer', () => {
		const { Provider, Consumer } = createContext();
		const CONTEXT = { a: 'a' };

		class Inner extends Component {
			render(props) {
				return <div>{props.a}</div>;
			}
		}

		sinon.spy(Inner.prototype, 'render');

		render(<Provider value={CONTEXT}>
			<div>
				<Consumer>
					{data => <Inner {...data} />}
				</Consumer>
			</div>
		</Provider>, scratch);

		// initial render does not invoke anything but render():
		expect(Inner.prototype.render).to.have.been.calledWith(CONTEXT, {}, {});
		expect(scratch.innerHTML).to.equal('<div><div>a</div></div>');
	});

	it('should preserve provider context through nesting providers', () => {
		const { Provider, Consumer } = createContext();
		const CONTEXT = { a: 'a' };
		const CHILD_CONTEXT = { b: 'b' };

		class Inner extends Component {
			render(props) {
				return <div>{props.a} - {props.b}</div>;
			}
		}

		sinon.spy(Inner.prototype, 'render');

		render(<Provider value={CONTEXT}>
			<Consumer>
				{data =>
					(<Provider value={CHILD_CONTEXT}>
						<Consumer>
							{childData => <Inner {...data} {...childData} />}
						</Consumer>
					</Provider>)
				}
			</Consumer>
		</Provider>, scratch);

		// initial render does not invoke anything but render():
		expect(Inner.prototype.render).to.have.been.calledWith({ ...CONTEXT, ...CHILD_CONTEXT }, {}, {});
		expect(scratch.innerHTML).to.equal('<div>a - b</div>');
	});

	it('should preserve provider context between different providers', () => {
		const { Provider: ThemeProvider, Consumer: ThemeConsumer } = createContext();
		const { Provider: DataProvider, Consumer: DataConsumer } = createContext();
		const THEME_CONTEXT = { theme: 'black' };
		const DATA_CONTEXT = { global: 'a' };

		class Inner extends Component {
			render(props) {
				return <div>{props.theme} - {props.global}</div>;
			}
		}

		sinon.spy(Inner.prototype, 'render');

		render(<ThemeProvider value={THEME_CONTEXT.theme}>
			<DataProvider value={DATA_CONTEXT}>
				<ThemeConsumer>
					{theme => (<DataConsumer>
						{data => <Inner theme={theme} {...data} />}
					</DataConsumer>)}
				</ThemeConsumer>
			</DataProvider>
		</ThemeProvider>, scratch);

		// initial render does not invoke anything but render():
		expect(Inner.prototype.render).to.have.been.calledWith({ ...THEME_CONTEXT, ...DATA_CONTEXT }, {}, {});
		expect(scratch.innerHTML).to.equal('<div>black - a</div>');
	});

	it('should preserve provider context through nesting consumers', () => {
		const { Provider, Consumer } = createContext();
		const CONTEXT = { a: 'a' };

		class Inner extends Component {
			render(props) {
				return <div>{props.a}</div>;
			}
		}

		sinon.spy(Inner.prototype, 'render');

		render(<Provider value={CONTEXT}>
			<Consumer>
				{data =>
					(<Consumer>
						{childData => <Inner {...data} {...childData} />}
					</Consumer>)
				}
			</Consumer>
		</Provider>, scratch);

		// initial render does not invoke anything but render():
		expect(Inner.prototype.render).to.have.been.calledWith({ ...CONTEXT }, {}, {});
		expect(scratch.innerHTML).to.equal('<div>a</div>');
	});

	it('should preserve provider context through nested components', () => {
		const { Provider, Consumer } = createContext();
		const CONTEXT = { a: 'a' };

		class Consumed extends Component {
			render(props) {
				return <strong>{props.a}</strong>;
			}
		}

		sinon.spy(Consumed.prototype, 'render');

		class Outer extends Component {
			render() {
				return <div><Inner /></div>;
			}
		}

		class Inner extends Component {
			render() {
				return (
					<Fragment>
						<InnerMost />
					</Fragment>
				);
			}
		}

		class InnerMost extends Component {
			render() {
				return (
					<div>
						<Consumer>
							{data => <Consumed {...data} />}
						</Consumer>
					</div>
				);
			}
		}

		render((
			<Provider value={CONTEXT}>
				<Outer />
			</Provider>
		), scratch);

		// initial render does not invoke anything but render():
		expect(Consumed.prototype.render).to.have.been.calledWith({ ...CONTEXT }, {}, {});
		expect(scratch.innerHTML).to.equal('<div><div><strong>a</strong></div></div>');
	});

<<<<<<< HEAD
	it('should propagates through shouldComponentUpdate false', () => {
		const { Provider, Consumer } = createContext();
		const CONTEXT = { a: 'a' };
		const UPDATED_CONTEXT = { a: 'b' };

		class Consumed extends Component {
			render(props) {
				return <strong>{props.a}</strong>;
			}
		}

		sinon.spy(Consumed.prototype, 'render');

		class Outer extends Component {
			render() {
				return <div><Inner /></div>;
			}
		}

		class Inner extends Component {
			shouldComponentUpdate() {
				return false;
			}

			render() {
				return (
					<Fragment>
						<InnerMost />
					</Fragment>
				);
			}
		}

		class InnerMost extends Component {
			render() {
				return (
					<div>
						<Consumer>
							{data => <Consumed {...data} />}
						</Consumer>
					</div>
				);
			}
		}

		class App extends Component {
			render() {
				return (<Provider value={this.props.value}>
					<Outer />
				</Provider>)
			}
		}

		render((
			<App value={CONTEXT} />
		), scratch);

		render((
			<App value={UPDATED_CONTEXT} />
		), scratch);

		// initial render does not invoke anything but render():
		expect(Consumed.prototype.render).to.have.been.calledTwice;
		expect(Consumed.prototype.render).to.have.been.calledWith({ ...UPDATED_CONTEXT }, {}, {});
		expect(scratch.innerHTML).to.equal('<div><div><strong>b</strong></div></div>');
=======
	it('should keep the right context at the right "depth"', () => {
		const { Provider, Consumer } = createContext();
		const CONTEXT = { thing: 'a' };
		const NESTED_CONTEXT = { thing: 'b' };

		class Inner extends Component {
			render(props) {
				return <div>{props.theme} - {props.global}</div>;
			}
		}
		class Nested extends Component {
			render(props) {
				return <div>{props.theme} - {props.global}</div>;
			}
		}

		sinon.spy(Inner.prototype, 'render');
		sinon.spy(Nested.prototype, 'render');

		render((
			<Provider value={CONTEXT}>
				<Provider value={NESTED_CONTEXT}>
					<Consumer>
						{data => <Nested {...data} />}
					</Consumer>
				</Provider>
				<Consumer>
					{data => <Inner {...data} />}
				</Consumer>
			</Provider>
		), scratch);

		// initial render does not invoke anything but render():
		expect(Nested.prototype.render).to.have.been.calledWith({ ...NESTED_CONTEXT }, {}, {});
		expect(Inner.prototype.render).to.have.been.calledWith({ ...CONTEXT }, {}, {});

		expect(scratch.innerHTML).to.equal('<div> - </div><div> - </div><div> - </div>');
>>>>>>> 2e84eac1
	});
});<|MERGE_RESOLUTION|>--- conflicted
+++ resolved
@@ -177,7 +177,6 @@
 		expect(scratch.innerHTML).to.equal('<div><div><strong>a</strong></div></div>');
 	});
 
-<<<<<<< HEAD
 	it('should propagates through shouldComponentUpdate false', () => {
 		const { Provider, Consumer } = createContext();
 		const CONTEXT = { a: 'a' };
@@ -243,7 +242,8 @@
 		expect(Consumed.prototype.render).to.have.been.calledTwice;
 		expect(Consumed.prototype.render).to.have.been.calledWith({ ...UPDATED_CONTEXT }, {}, {});
 		expect(scratch.innerHTML).to.equal('<div><div><strong>b</strong></div></div>');
-=======
+	});
+
 	it('should keep the right context at the right "depth"', () => {
 		const { Provider, Consumer } = createContext();
 		const CONTEXT = { thing: 'a' };
@@ -281,6 +281,5 @@
 		expect(Inner.prototype.render).to.have.been.calledWith({ ...CONTEXT }, {}, {});
 
 		expect(scratch.innerHTML).to.equal('<div> - </div><div> - </div><div> - </div>');
->>>>>>> 2e84eac1
 	});
 });