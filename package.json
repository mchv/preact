--- conflicted
+++ resolved
@@ -1,184 +1,4 @@
 {
-<<<<<<< HEAD
-	"name": "preact",
-	"amdName": "preact",
-	"version": "10.0.4",
-	"private": false,
-	"description": "Fast 3kb React-compatible Virtual DOM library.",
-	"main": "dist/preact.js",
-	"module": "dist/preact.module.js",
-	"umd:main": "dist/preact.umd.js",
-	"unpkg": "dist/preact.umd.js",
-	"source": "src/index.js",
-	"license": "MIT",
-	"types": "src/index.d.ts",
-	"scripts": {
-		"build": "npm-run-all --parallel build:* && cp dist/preact.js dist/preact.min.js",
-		"build:core": "microbundle build --raw",
-		"build:debug": "microbundle build --raw --cwd debug",
-		"build:hooks": "microbundle build --raw --cwd hooks",
-		"build:test-utils": "microbundle build --raw --cwd test-utils",
-		"build:compat": "microbundle build --raw --cwd compat --globals 'preact/hooks=preactHooks'",
-		"dev": "microbundle watch --raw --format cjs",
-		"dev:hooks": "microbundle watch --raw --format cjs --cwd hooks",
-		"dev:compat": "microbundle watch --raw --format cjs --cwd compat --globals 'preact/hooks=preactHooks'",
-		"test": "npm-run-all lint build --parallel test:mocha test:karma test:ts",
-		"test:ts": "run-p test:ts:*",
-		"test:ts:core": "tsc -p test/ts/ && mocha --require babel-register test/ts/**/*-test.js",
-		"test:ts:compat": "tsc -p compat/test/ts/",
-		"test:mocha": "mocha --recursive --require babel-register test/shared test/node",
-		"test:karma": "cross-env COVERAGE=true karma start karma.conf.js --single-run",
-		"test:mocha:watch": "npm run test:mocha -- --watch",
-		"test:karma:watch": "karma start karma.conf.js --no-single-run",
-		"test:karma:hooks": "cross-env COVERAGE=false karma start karma.conf.js --grep=hooks/test/browser/**.js --no-single-run",
-		"test:karma:test-utils": "cross-env PERFORMANCE=false COVERAGE=false karma start karma.conf.js --grep=test-utils/test/shared/**.js --no-single-run",
-		"test:karma:bench": "cross-env PERFORMANCE=true COVERAGE=false karma start karma.conf.js --grep=test/benchmarks/**.js --single-run",
-		"benchmark": "npm run test:karma:bench -- no-single-run",
-		"lint": "eslint src test debug compat hooks test-utils",
-		"sync:mangle": "node ./scripts/sync-mangle.js"
-	},
-	"eslintConfig": {
-		"extends": [
-			"developit",
-			"prettier"
-		],
-		"settings": {
-			"react": {
-				"pragma": "createElement"
-			}
-		},
-		"rules": {
-			"camelcase": [
-				1,
-				{
-					"allow": [
-						"__test__*",
-						"unstable_*",
-						"UNSAFE_*"
-					]
-				}
-			],
-			"prefer-rest-params": 0,
-			"prefer-spread": 0,
-			"no-cond-assign": 0,
-			"react/jsx-no-bind": 0,
-			"react/no-danger": "off",
-			"react/prefer-stateless-function": 0,
-			"react/sort-comp": 0,
-			"jest/valid-expect": 0,
-			"jest/no-disabled-tests": 0,
-			"react/no-find-dom-node": 0
-		}
-	},
-	"eslintIgnore": [
-		"test/fixtures",
-		"test/ts/",
-		"*.ts",
-		"dist"
-	],
-	"prettier": {
-		"singleQuote": true,
-		"trailingComma": "none",
-		"useTabs": true,
-		"tabWidth": 2
-	},
-	"lint-staged": {
-		"**/*.{js,jsx,ts,tsx}": [
-			"npm run sync:mangle",
-			"prettier --write",
-			"git add"
-		]
-	},
-	"husky": {
-		"hooks": {
-			"pre-commit": "lint-staged"
-		}
-	},
-	"files": [
-		"src",
-		"dist",
-		"compat/dist",
-		"compat/src",
-		"compat/server.js",
-		"compat/package.json",
-		"debug/dist",
-		"debug/src",
-		"debug/package.json",
-		"hooks/dist",
-		"hooks/src",
-		"hooks/package.json",
-		"test-utils/src",
-		"test-utils/package.json",
-		"test-utils/dist"
-	],
-	"keywords": [
-		"preact",
-		"react",
-		"virtual dom",
-		"vdom",
-		"components",
-		"virtual",
-		"dom"
-	],
-	"authors": [
-		"Jason Miller <jason@developit.ca>"
-	],
-	"repository": {
-		"type": "git",
-		"url": "https://github.com/preactjs/preact.git"
-	},
-	"bugs": {
-		"url": "https://github.com/preactjs/preact/issues"
-	},
-	"homepage": "https://github.com/preactjs/preact",
-	"devDependencies": {
-		"@types/chai": "^4.1.2",
-		"@types/mocha": "^5.0.0",
-		"@types/node": "^10.5.2",
-		"babel-cli": "6.26.0",
-		"babel-core": "6.26.3",
-		"babel-loader": "7.1.5",
-		"babel-plugin-istanbul": "5.0.1",
-		"babel-plugin-transform-async-to-promises": "^0.8.14",
-		"babel-plugin-transform-object-rest-spread": "^6.23.0",
-		"babel-plugin-transform-react-jsx": "^6.24.1",
-		"babel-preset-env": "^1.6.1",
-		"benchmark": "^2.1.4",
-		"chai": "^4.1.2",
-		"coveralls": "^3.0.0",
-		"cross-env": "^5.2.0",
-		"diff": "^3.5.0",
-		"eslint": "5.15.1",
-		"eslint-config-developit": "^1.1.1",
-		"eslint-config-prettier": "^6.5.0",
-		"eslint-plugin-react": "7.12.4",
-		"husky": "^3.0.9",
-		"karma": "^3.0.0",
-		"karma-babel-preprocessor": "^7.0.0",
-		"karma-chai-sinon": "^0.1.5",
-		"karma-chrome-launcher": "^2.2.0",
-		"karma-coverage": "^1.1.2",
-		"karma-mocha": "^1.3.0",
-		"karma-mocha-reporter": "^2.2.5",
-		"karma-sauce-launcher": "^1.2.0",
-		"karma-sinon": "^1.0.5",
-		"karma-source-map-support": "^1.3.0",
-		"karma-sourcemap-loader": "^0.3.7",
-		"karma-webpack": "^3.0.5",
-		"lint-staged": "^9.4.2",
-		"lodash": "^4.17.10",
-		"microbundle": "^0.11.0",
-		"mocha": "^5.2.0",
-		"npm-run-all": "^4.0.0",
-		"prettier": "^1.18.2",
-		"prop-types": "^15.7.2",
-		"sinon": "^6.1.3",
-		"sinon-chai": "^3.0.0",
-		"travis-size-report": "^1.0.1",
-		"typescript": "^3.0.1",
-		"webpack": "^4.3.0"
-	}
-=======
   "name": "preact",
   "amdName": "preact",
   "version": "10.0.4",
@@ -355,5 +175,4 @@
     "typescript": "^3.0.1",
     "webpack": "^4.3.0"
   }
->>>>>>> 4f130ec2
 }