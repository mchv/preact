--- conflicted
+++ resolved
@@ -2,12 +2,8 @@
 import { commitRoot } from './diff/commit';
 import { createElement, Fragment } from './create-element';
 import options from './options';
-<<<<<<< HEAD
 import { mount } from './diff/mount';
 import { patch } from './diff/patch';
-import { getDomSibling } from './component';
-=======
->>>>>>> 0472d483
 
 /**
  * Render a Preact virtual node into a DOM element
@@ -22,11 +18,7 @@
 
 	// We abuse the `replaceNode` parameter in `hydrate()` to signal if we are in
 	// hydration mode or not by passing the `hydrate` function instead of a DOM
-<<<<<<< HEAD
 	// element. `typeof a === 'function'` compresses well.
-=======
-	// element..
->>>>>>> 0472d483
 	let isHydrating = typeof replaceNode === 'function';
 
 	// To be able to support calling `render()` multiple times on the same
@@ -38,84 +30,41 @@
 		? null
 		: (replaceNode && replaceNode._children) || parentDom._children;
 
+	// Determine the new vnode tree and store it on the DOM element on
+	// our custom `_children` property.
 	vnode = (
 		(!isHydrating && replaceNode) ||
 		parentDom
 	)._children = createElement(Fragment, null, [vnode]);
-
-<<<<<<< HEAD
-	// Determine the new vnode tree and store it on the DOM element on
-	// our custom `_children` property.
-	let newVNode = ((isHydrating
-		? parentDom
-		: replaceNode || parentDom
-	)._children = vnode);
-
-	/** @type {import('./internal').PreactElement[]} */
-	let excessDomChildren =
-		replaceNode && !isHydrating
-=======
-	// List of effects that need to be called after diffing.
-	let commitQueue = [];
-	diff(
-		parentDom,
-		// Determine the new vnode tree and store it on the DOM element on
-		// our custom `_children` property.
-		vnode,
-		oldVNode || EMPTY_OBJ,
-		EMPTY_OBJ,
-		parentDom.ownerSVGElement !== undefined,
-		!isHydrating && replaceNode
->>>>>>> 0472d483
-			? [replaceNode]
-			: oldVNode
-			? null
-			: parentDom.firstChild
-			? EMPTY_ARR.slice.call(parentDom.childNodes)
-<<<<<<< HEAD
-			: null;
-
-	if (isHydrating) {
-		replaceNode = excessDomChildren ? excessDomChildren[0] : null;
-	}
 
 	// List of effects that need to be called after diffing.
 	let commitQueue = [];
 	if (oldVNode) {
 		patch(
 			parentDom,
-			newVNode,
+			vnode,
 			oldVNode,
 			{},
 			parentDom.ownerSVGElement !== undefined,
 			commitQueue,
-			// Begin diff with replaceNode or find the first non-null child with a dom
-			// pointer and begin the diff with that (i.e. what getDomSibling does)
-			replaceNode || getDomSibling(oldVNode, 0)
+			replaceNode || oldVNode._dom
 		);
 	} else {
 		mount(
 			parentDom,
-			newVNode,
+			vnode,
 			{},
 			parentDom.ownerSVGElement !== undefined,
-			excessDomChildren,
+			!isHydrating && replaceNode
+				? [replaceNode]
+				: parentDom.firstChild
+				? EMPTY_ARR.slice.call(parentDom.childNodes)
+				: null,
 			commitQueue,
-			replaceNode || null,
+			!isHydrating && replaceNode ? replaceNode : parentDom.firstChild,
 			isHydrating
 		);
 	}
-=======
-			: null,
-		commitQueue,
-		!isHydrating && replaceNode
-			? replaceNode
-			: oldVNode
-			? oldVNode._dom
-			: parentDom.firstChild,
-		isHydrating
-	);
->>>>>>> 0472d483
 
 	// Flush all queued effects
 	commitRoot(commitQueue, vnode);
