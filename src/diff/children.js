--- conflicted
+++ resolved
@@ -5,11 +5,7 @@
 // import { cloneElement } from '../clone-element';
 
 
-<<<<<<< HEAD
-export function diffChildren(node, children, oldChildren, context, isSvg, excessChildren, diffLevel, mounts, ancestorComponent) {
-=======
-export function diffChildren(node, children, oldChildren, context, isSvg, excessChildren, isRootDiff, mounts) {
->>>>>>> f24f5037
+export function diffChildren(node, children, oldChildren, context, isSvg, excessChildren, isRootDiff, mounts, ancestorComponent) {
 	// if (oldChildren==null) oldChildren = EMPTY_ARR;
 
 	// let __children = oldChildren.map(cloneElement);
@@ -145,11 +141,7 @@
 
 		next = childNode!=null && childNode.nextSibling;
 
-<<<<<<< HEAD
-		newEl = diff(old==null ? null : old._el, node, child, old, context, isSvg, false, excessChildren, diffLevel, mounts, ancestorComponent);
-=======
-		newEl = diff(old==null ? null : old._el, node, child, old, context, isSvg, false, excessChildren, isRootDiff, mounts);
->>>>>>> f24f5037
+		newEl = diff(old==null ? null : old._el, node, child, old, context, isSvg, false, excessChildren, isRootDiff, mounts, ancestorComponent);
 		if (newEl!=null) {
 			// let childNode;
 			// childNode = null;
