--- conflicted
+++ resolved
@@ -96,16 +96,12 @@
 				c._renderCallbacks = [];
 			}
 
-<<<<<<< HEAD
 			// isProvider
 			if (newTag.context) {
 				newTag.context.Provider = c;
 			}
 
-			c._vnode = newTree;
-=======
 			c._vnode = newVNode;
->>>>>>> 1baecef5
 
 			// Invoke getDerivedStateFromProps
 			let s = c._nextState || c.state;
@@ -141,7 +137,6 @@
 			c.props = newVNode.props;
 			c.state = s;
 
-<<<<<<< HEAD
 			if (newTag.Provider) {
 				c.props = {
 					children: c.props.children,
@@ -149,12 +144,8 @@
 				};
 			}
 
-			let prev = c._previousVTree;
-			let vnode = c._previousVTree = coerceToVNode(c.render(c.props, c.state, c.context));
-=======
 			let prev = c._prevVNode;
 			let vnode = c._prevVNode = coerceToVNode(c.render(c.props, c.state, c.context));
->>>>>>> 1baecef5
 			c._dirty = false;
 
 			if (c.getChildContext!=null) {
@@ -174,43 +165,7 @@
 			c._parentDom = parentDom;
 			c._parentVNode = parentVNode;
 
-<<<<<<< HEAD
-			if (newTree.ref) applyRef(newTree.ref, c, ancestorComponent);
-
-			// context = assign({}, context);
-			// context.__depth = (context.__depth || 0) + 1;
-			// context = assign({
-			// 	__depth: (context.__depth || 0) + 1
-			// }, context);
-			// if (c.getChildContext!=null) {
-			// 	assign(context, c.getChildContext());
-			// }
-			// if (c.id==20) {
-			// 	// console.trace('diffing '+c.id);
-			// 	console.log('diffing '+c.id, vnode, prev);
-			// }
-			// newTree.tag.$precache = c.base;
-
-			// if (dom!=null && c.base!=null && c.base!==dom) {
-			// 	parent.replaceChild(c.base, dom);
-			// }
-
-			// if (dom!=null && (c.base!==dom || !dom.parentNode)) {
-			// 	if (c.base==null) unmount(prev);
-			// 	else if (dom.parentNode!==parent) parent.appendChild(c.base);
-			// 	else parent.replaceChild(c.base, dom);
-			// }
-			// if (isNew) {
-			// 	mounts.push(c);
-			// 	// if (c.componentDidMount!=null) c.componentDidMount();
-			// }
-			// else if (c.componentDidUpdate!=null) {
-			// 	c.componentDidUpdate(oldProps, oldState, oldContext);
-			// }
-			// }
-=======
 			if (newVNode.ref) applyRef(newVNode.ref, c, ancestorComponent);
->>>>>>> 1baecef5
 		}
 		else {
 			dom = lastDomChild = newVNode._lastDomChild = diffElementNodes(dom, newVNode, oldVNode, context, isSvg, excessDomChildren, mounts, ancestorComponent);
