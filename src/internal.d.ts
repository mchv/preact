import * as preact from './index';

type CONSTANTS = typeof import('./lib/constants');

export enum HookType {
	useState = 1,
	useReducer = 2,
	useEffect = 3,
	useLayoutEffect = 4,
	useRef = 5,
	useImperativeHandle = 6,
	useMemo = 7,
	useCallback = 8,
	useContext = 9,
	useErrorBoundary = 10,
	// Not a real hook, but the devtools treat is as such
	useDebugvalue = 11
}

export interface DevSource {
	fileName: string;
	lineNumber: number;
}

export interface Options extends preact.Options {
	_vnodeId: number;
	/** Attach a hook that is invoked immediately before a vnode is unmounted. */
	unmount?(internal: Internal): void;
	/** Attach a hook that is invoked after a vnode has rendered. */
	diffed?(internal: Internal): void;
	/** Attach a hook that is invoked before render, mainly to check the arguments. */
	_root?(
		vnode: ComponentChild,
		parent: Element | Document | ShadowRoot | DocumentFragment
	): void;
	/** Attach a hook that is invoked before a vnode is diffed. */
	_diff?(internal: Internal): void;
	/** Attach a hook that is invoked after a tree was mounted or was updated. */
	_commit?(internal: Internal, commitQueue: Component[]): void;
	/** Attach a hook that is invoked before a vnode has rendered. */
	_render?(internal: Internal): void;
	/** Attach a hook that is invoked before a hook's state is queried. */
	_hook?(component: Component, index: number, type: HookType): void;
	/** Bypass effect execution. Currenty only used in devtools for hooks inspection */
	_skipEffects?: boolean;
	/** Attach a hook that is invoked after an error is caught in a component but before calling lifecycle hooks */
<<<<<<< HEAD
	_catchError(error: any, internal: Internal, internal?: Internal): void;
=======
	_catchError(error: any, vnode: VNode, oldVNode?: VNode | undefined): void;
	_internal(internal: Internal, vnode: VNode | string): void;
>>>>>>> f922e6b1
}

// Redefine ComponentFactory using our new internal FunctionalComponent interface above
export type ComponentFactory<P> =
	| preact.ComponentClass<P>
	| FunctionalComponent<P>;

export type ComponentChild =
	| VNode<any>
	| string
	| number
	| boolean
	| null
	| undefined;
export type ComponentChildren = ComponentChild[] | ComponentChild;

export interface FunctionComponent<P = {}> extends preact.FunctionComponent<P> {
	// Internally, createContext uses `contextType` on a Function component to
	// implement the Consumer component
	contextType?: PreactContext;

	// Internally, createContext stores a ref to the context object on the Provider
	// Function component to help devtools
	_contextRef?: PreactContext;

	// Define these properties as undefined on FunctionComponent to get rid of
	// some errors in `diff()`
	getDerivedStateFromProps?: undefined;
	getDerivedStateFromError?: undefined;
}

export interface ComponentClass<P = {}> extends preact.ComponentClass<P> {
	_contextRef?: any;

	// Override public contextType with internal PreactContext type
	contextType?: PreactContext;
}

// Redefine ComponentType using our new internal FunctionComponent interface above
export type ComponentType<P = {}> = ComponentClass<P> | FunctionComponent<P>;

export interface PreactElement extends HTMLElement {
	_children?: Internal<any> | null;
	/** Event listeners to support event delegation */
	_listeners?: Record<string, (e: Event) => void>;

	// Preact uses this attribute to detect SVG nodes
	ownerSVGElement?: SVGElement | null;

	// style: HTMLElement["style"]; // From HTMLElement

	data?: string | number; // From Text node
}

export type PreactNode = PreactElement | Text;

// We use the `current` property to differentiate between the two kinds of Refs so
// internally we'll define `current` on both to make TypeScript happy
type RefObject<T> = { current: T | null };
type RefCallback<T> = { (instance: T | null): void; current: undefined };
type Ref<T> = RefObject<T> | RefCallback<T>;

export interface VNode<P = {}> extends preact.VNode<P> {
	// Redefine type here using our internal ComponentType type
	type: string | ComponentType<P>;
	props: P & { children: ComponentChildren };
	_original: number;
}

export type InternalFlags =
	| CONSTANTS['TEXT_NODE']
	| CONSTANTS['ELEMENT_NODE']
	| CONSTANTS['CLASS_NODE']
	| CONSTANTS['FUNCTION_NODE']
	| CONSTANTS['COMPONENT_NODE'];

/**
 * An Internal is a persistent backing node within Preact's virtual DOM tree.
 * Think of an Internal like a long-lived VNode with stored data and tree linkages.
 */
export interface Internal<P = {}> {
	type: string | ComponentType<P>;
	/** The props object for Elements/Components, and the string contents for Text */
	props: (P & { children: ComponentChildren }) | string | number;
	key: any;
	ref: Ref<any> | null;
	/** children Internal nodes */
	_children: Internal[];
	/** next sibling Internal node */
	_parent: Internal;
	/** next sibling Internal node */
	_next: Internal;
	/** most recent vnode ID @TODO rename to _vnodeId */
	_original: number;
	/**
	 * Associated DOM element for the Internal, or its nearest realized descendant.
	 * For Fragments, this is the first DOM child.
	 */
	_dom: PreactNode;
	/** The component instance for which this is a backing Internal node */
	_component: Component | null;
	/** Bitfield containing rendering mode flags */
	_mode: ModeFlags;
	/** Bitfield containing information about the Internal or its component. */
	_flags: InternalFlags;
	/** This Internal's distance from the tree root */
	_depth: number | null;
}

export interface Component<P = {}, S = {}> extends preact.Component<P, S> {
	// When component is functional component, this is reset to functional component
	constructor: ComponentType<P>;
	state: S; // Override Component["state"] to not be readonly for internal use, specifically Hooks
	/** @TODO this should be a mode flag */
	_dirty: boolean;
	/** @TODO this should be a mode flag */
	_force?: boolean;
	/** @TODO this should be moved to internal.data */
	_renderCallbacks: Array<() => void>; // Only class components
	_globalContext?: any;
	/** @TODO this should be renamed to `_internal`: */
	_vnode?: Internal<P> | null;
	_nextState?: S | null; // Only class components
	/** Only used in the devtools to later dirty check if state has changed */
	_prevState?: S | null;
	/**
	 * Pointer to the parent dom node. This is only needed for top-level Fragment
	 * components or array returns.
	 * @TODO this should be moved to Internal
	 */
	_parentDom?: PreactElement | null;
}

export interface PreactContext extends preact.Context<any> {
	_id: string;
	_defaultValue: any;
}<|MERGE_RESOLUTION|>--- conflicted
+++ resolved
@@ -44,12 +44,8 @@
 	/** Bypass effect execution. Currenty only used in devtools for hooks inspection */
 	_skipEffects?: boolean;
 	/** Attach a hook that is invoked after an error is caught in a component but before calling lifecycle hooks */
-<<<<<<< HEAD
 	_catchError(error: any, internal: Internal, internal?: Internal): void;
-=======
-	_catchError(error: any, vnode: VNode, oldVNode?: VNode | undefined): void;
 	_internal(internal: Internal, vnode: VNode | string): void;
->>>>>>> f922e6b1
 }
 
 // Redefine ComponentFactory using our new internal FunctionalComponent interface above
