--- conflicted
+++ resolved
@@ -61,16 +61,14 @@
 		`);
 	};
 
-<<<<<<< HEAD
 	options._diff = (vnode, oldVnode) => {
-		if (vnode == null) { return; }
+		if (vnode == null) {
+      if (oldBeforeDiff) oldBeforeDiff(vnode, oldVnode);
+      return;
+    }
 
 		let { type, props, _parent: parent } = vnode;
 		let children = props && props.children;
-=======
-	options._diff = vnode => {
-		let { type, _parent: parent } = vnode;
->>>>>>> 7b50b23e
 		let parentVNode = getClosestDomNodeParent(parent);
 
 		if (type===undefined) {
